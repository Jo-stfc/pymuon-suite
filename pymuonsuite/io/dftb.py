# Python 2-to-3 compatibility code
from __future__ import absolute_import
from __future__ import division
from __future__ import print_function
from __future__ import unicode_literals

import os
import pickle
import glob
import warnings
import numpy as np

from copy import deepcopy

from soprano.utils import customize_warnings

from ase import io
from ase.calculators.dftb import Dftb
from ase.calculators.singlepoint import SinglePointCalculator

from pymuonsuite.utils import BackupFile
from pymuonsuite.calculate.hfine import compute_hfine_mullpop
from pymuonsuite import constants

from pymuonsuite.io.readwrite import ReadWrite

_geom_opt_args = {'Driver_': 'ConjugateGradient', 'Driver_Masses_': '',
                  'Driver_Masses_Mass_': '', 'Driver_Masses_Mass_Atoms': '-1',
                  'Driver_Masses_Mass_MassPerAtom [amu]':
                  str(constants.m_mu_amu)}

_spinpol_args = {'Hamiltonian_SpinPolarisation_': 'Colinear',
                 'Hamiltonian_SpinPolarisation_UnpairedElectrons': 1,
                 'Hamiltonian_SpinPolarisation_InitialSpins_': '',
                 'Hamiltonian_SpinPolarisation_InitialSpins_Atoms': '-1',
                 'Hamiltonian_SpinPolarisation_InitialSpins_SpinPerAtom': 1}

customize_warnings()


class ReadWriteDFTB(ReadWrite):
    def __init__(self, params={}, script=None, calc=None):
        '''
        |   Args:
        |   params (dict):          Contains dftb_set, k_points_grid,
        |                           geom_force_tol and dftb_optionals.
        |                           geom_steps, max_scc_steps, and
        |                           charged are also required in the case
        |                           of writing geom_opt input files
        |   script (str):           Path to a file containing a submission
        |                           script to copy to the input folder. The
        |                           script can contain the argument
        |                           {seedname} in curly braces, and it will
        |                           be appropriately replaced.
        |   calc (ase.Calculator):  Calculator to attach to Atoms. If
        |                           present, the pre-existent one will
        |                           be ignored.
        '''

        self.set_params(params)
        self.set_script(script)
        self._calc = calc
        self._calc_type = None

    def set_script(self, script):
        '''
        |   Args:
        |   script (str):           Path to a file containing a submission
        |                           script to copy to the input folder. The
        |                           script can contain the argument
        |                           {seedname} in curly braces, and it will
        |                           be appropriately replaced.
        '''
        self.script = script

    def set_params(self, params):
        '''
        |   Args:
        |   params (dict):          Contains dftb_set, k_points_grid,
        |                           geom_force_tol and dftb_optionals.
        |                           geom_steps, max_scc_steps, and
        |                           charged are also required in the case
        |                           of writing geom_opt input files
        '''
        if not (isinstance(params, dict)):
            raise ValueError('params should be a dict, not ', type(params))
            return

<<<<<<< HEAD
        if params == {}:
            params = {'dftb_set': '3ob-3-1', 'k_points_grid': None,
                      'dftb_pbc': False,
                      'dftb_optionals': [], 'geom_force_tol': 0.05,
                      'geom_steps': 30, 'max_scc_steps': 200, 'charged': False}

        self.params = params
=======
        self.params = deepcopy(params)
>>>>>>> 690d8ade
        # resetting this to None makes sure that the calc is recreated after
        # the params are updated:
        self._calc_type = None

    def read(self, folder, sname=None):
        ''' Read a DFTB+ output non-destructively.
        |
        |   Args:
        |   folder (str) :          path to a directory to load DFTB+ results
        |   sname (str):            name to label the atoms with and/or of the
        |                           .phonons.pkl file to be read
        |   Returns:
        |   atoms (ase.Atoms):      an atomic structure with the results
        |                           attached in a SinglePointCalculator
        '''

        try:
            atoms = io.read(os.path.join(folder, 'geo_end.gen'))

        except IOError:
            raise IOError("ERROR: No geo_end.gen file found in {}."
                          .format(os.path.abspath(folder)))
        except Exception as e:
            raise IOError("ERROR: Could not read {file}, due to error: {error}"
                          .format(file='geo_end.gen', error=e))
        if sname is None:
            atoms.info['name'] = os.path.split(folder)[-1]
        else:
            atoms.info['name'] = sname
        results_file = os.path.join(folder, "results.tag")
        if os.path.isfile(results_file):
            # DFTB+ was used to perform the optimisation
            temp_file = os.path.join(folder, "results.tag.bak")

            # We need to backup the results file here because
            # .read_results() will remove the results file
            with BackupFile(results_file, temp_file):
                calc = Dftb(atoms=atoms)
                calc.atoms_input = atoms
                calc.directory = folder
                calc.do_forces = True
                calc.read_results()

            energy = calc.get_potential_energy()
            forces = calc.get_forces()
            charges = calc.get_charges(atoms)

            calc = SinglePointCalculator(atoms, energy=energy,
                                         forces=forces, charges=charges)

            atoms.calc = calc

        try:
            pops = parse_spinpol_dftb(folder)
            hfine = []
            for i in range(len(atoms)):
                hf = compute_hfine_mullpop(atoms, pops, self_i=i, fermi=True,
                                           fermi_neigh=True)
                hfine.append(hf)
            atoms.set_array('hyperfine', np.array(hfine))
        except (IndexError, IOError) as e:
            warnings.warn('Could not read hyperfine details due to error: '
                          '{0}'.format(e))

        try:
            if sname is not None:
                phonon_source_file = os.path.join(folder, sname +
                                                  '.phonons.pkl')
            else:
                print("Phonons filename was not given, searching for any"
                      " .phonons.pkl file.")
<<<<<<< HEAD
                phonon_source_file = glob.glob(os.path.join(folder,
                                                            '*.phonons.pkl'))[0]
=======
                phonon_source_file = glob.glob(
                    os.path.join(folder, '*.phonons.pkl'))[0]
>>>>>>> 690d8ade
            self._read_dftb_phonons(atoms, phonon_source_file)
        except IndexError:
            warnings.warn("No .phonons.pkl files found in {}."
                          .format(os.path.abspath(folder)))
        except IOError:
            warnings.warn("{} could not be found."
                          .format(phonon_source_file))
        except Exception as e:
            warnings.warn('Could not read {file} due to error: {error}'
                          .format(file=phonon_source_file, error=e))

        return atoms

    def _read_dftb_phonons(self, atoms, phonon_source_file):
        with open(phonon_source_file, 'rb') as f:
            phdata = pickle.load(f)
            # Find the gamma point
            gamma_i = None
            for i, p in enumerate(phdata.path):
                if (p == 0).all():
                    gamma_i = i
                    break
            try:
                ph_evals = phdata.frequencies[gamma_i]
                ph_evecs = phdata.modes[gamma_i]
                atoms.info['ph_evals'] = ph_evals
                atoms.info['ph_evecs'] = ph_evecs
            except TypeError:
                raise RuntimeError(('Phonon file {0} does not contain gamma '
                                    'point data').format(phonon_source_file))

    def write(self, a, folder, sname=None, calc_type="GEOM_OPT"):
        """Writes input files for an Atoms object with a Dftb+
        calculator.

        | Args:
        |   a (ase.Atoms):          Atoms object to write. Can have a Dftb
        |                           calculator attached to carry
        |                           arguments.
        |   folder (str):           Path to save the input files to.
        |   sname (str):            Seedname to save the files with. If not
        |                           given, use the name of the folder.
        |   calc_type (str):        Calculation which will be performed:
        |                           "GEOM_OPT" or "SPINPOL"
        """

        if calc_type == "GEOM_OPT" or calc_type == "SPINPOL":
            if sname is None:
                sname = os.path.split(folder)[-1]  # Same as folder name

            if self._calc is None and isinstance(a.calc, Dftb):
                self._calc = a.calc

            self._calc = deepcopy(self._calc)

            # only create a new calc if the calc type requested is different
            # to that already saved.
            if calc_type != self._calc_type:
                self._create_calculator(calc_type=calc_type)

            a.set_calculator(self._calc)
            a.calc.label = sname
            a.calc.directory = folder
            a.calc.write_input(a)

            if self.script is not None:
                stxt = open(self.script).read()
                stxt = stxt.format(seedname=sname)
                with open(os.path.join(folder, 'script.sh'), 'w') as sf:
                    sf.write(stxt)
        else:
            raise(NotImplementedError("Calculation type {} is not implemented."
                                      " Please choose 'GEOM_OPT' or 'SPINPOL'".format(calc_type)))

    def _create_calculator(self, calc_type="GEOM_OPT"):
        from pymuonsuite.data.dftb_pars.dftb_pars import DFTBArgs

        if isinstance(self._calc, Dftb):
            calc_kpts = deepcopy(self._calc.kpts)
            args = self._calc.todict()
        else:
            calc_kpts = None
            args = {}

        # We set kpoints if dftb_pbc has been set to true,
        # or there are kpoints set in the provided calc:
        if self.params.get('dftb_pbc'):
            if self.params.get('k_points_grid') is None:
                self.params['k_points_grid'] = calc_kpts
                if self.params.get('k_points_grid') is None:
                    self.params['k_points_grid'] = np.ones(3).astype(int)
            self._calc = Dftb(kpts=self.params['k_points_grid'])
        else:
            self.params['k_points_grid'] = calc_kpts
            if self.params.get('k_points_grid') is None:
                self._calc = Dftb()
            else:
                self._calc = Dftb(kpts=self.params['k_points_grid'])

        dftb_set_param = self.params.get('dftb_set', '3ob-3-1')

        dargs = DFTBArgs(dftb_set_param)

        if 'dftb_optionals' not in self.params:
            self.params['dftb_optionals'] = []

        if calc_type == "SPINPOL":
            self.params['dftb_optionals'].append('spinpol.json')

        for opt in self.params['dftb_optionals']:
            try:
                dargs.set_optional(opt, True)
            except KeyError:
                if opt == 'spinpol.json':
                    raise ValueError('DFTB+ parameter set does not allow spin'
                                     'polarised calculations')
                else:
                    warnings.warn('Warning: optional DFTB+ file {0} not'
                                  'available for {1}'
                                  ' parameter set, skipping').format(
                        opt, self.params['dftb_set'])
        args.update(dargs.args)

        if calc_type == "GEOM_OPT":
            args.update(_geom_opt_args)

            # If the following parameters are set in the params dict we take
            # their values from there.
            # Otherwise, we take their values from the calculator that has
            # been provided.
            # If neither of these have been set, we use the default values.

            charge_param = self.params.get('charged')
            if charge_param is not None:
                args['Hamiltonian_Charge'] = 1.0*charge_param
            else:
                if args.get('Hamiltonian_Charge') is None:
                    args['Hamiltonian_Charge'] = 0.0

            geom_steps_param = self.params.get('geom_steps')

            if geom_steps_param is not None:
                args['Driver_MaxSteps'] = geom_steps_param
            else:
                if args.get('Driver_MaxSteps') is None:
                    args['Driver_MaxSteps'] = 30

            geom_force_tol_param = self.params.get('geom_force_tol')

            if geom_force_tol_param is not None:
                args['Driver_MaxForceComponent [eV/AA]'] = geom_force_tol_param
            else:
                if args.get('Driver_MaxForceComponent [eV/AA]') is None:
                    args['Driver_MaxForceComponent [eV/AA]'] = 0.05

            max_scf_cycles_param = self.params.get('max_scc_steps')
            if max_scf_cycles_param is not None:
                args['Hamiltonian_MaxSccIterations'] = max_scf_cycles_param
            else:
                if args.get('Hamiltonian_MaxSccIterations') is None:
                    args['Hamiltonian_MaxSccIterations'] = 200

        elif calc_type == "SPINPOL":
            del(args['Hamiltonian_SpinPolarisation'])
            args.update(_spinpol_args)
            self._calc.do_forces = True
        else:
            raise(NotImplementedError("Calculation type {} is not implemented."
                                      " Please choose 'GEOM_OPT' or 'SPINPOL'".format(calc_type)))

        self._calc.parameters.update(args)

        self._calc_type = calc_type

        return self._calc


def parse_spinpol_dftb(folder):
    """Parse atomic spin populations from a detailed.out DFTB+ file."""

    with open(os.path.join(folder, 'detailed.out')) as f:
        lines = f.readlines()

    # Find the atomic populations blocks
    spinpol = {
        'up': [],
        'down': [],
    }

    charges = {}

    for i, l in enumerate(lines):
        if 'Atomic gross charges (e)' in l:
            for ll in lines[i+2:]:
                lspl = ll.split()[:2]
                try:
                    a_i, q = int(lspl[0]), float(lspl[1])
                except (IndexError, ValueError):
                    break
                charges[a_i-1] = q

        if 'Orbital populations' in l:
            s = l.split()[2][1:-1]
            if s not in spinpol:
                raise RuntimeError('Invalid detailed.out file')
            for ll in lines[i+2:]:
                lspl = ll.split()[:5]
                try:
                    a_i, n, l, m, pop = map(float, lspl)
                except ValueError:
                    break
                a_i, n, l, m = map(int, [a_i, n, l, m])
                if len(spinpol[s]) < a_i:
                    spinpol[s].append({})
                spinpol[s][a_i-1][(n, l, m)] = pop

    # Build population and net spin
    N = len(spinpol['up'])
    if N == 0:
        raise RuntimeError('No atomic populations found in detailed.out')

    pops = [{} for i in range(N)]

    # Start with total populations and total spin
    for i in range(N):
        pops[i] = {
            'q': charges[i],
            'pop': 0,
            'spin': 0,
            'pop_orbital': {},
            'spin_orbital': {}
        }
        for s, sign in {'up': 1, 'down': -1}.items():
            for nlm, p in spinpol[s][i].items():
                pops[i]['pop'] += p
                pops[i]['spin'] += sign*p
                pops[i]['pop_orbital'][nlm] = pops[i]['pop_orbital'].get(
                    nlm, 0.0)+p
                pops[i]['spin_orbital'][nlm] = pops[i]['spin_orbital'].get(
                    nlm, 0.0)+p*sign

    return pops<|MERGE_RESOLUTION|>--- conflicted
+++ resolved
@@ -86,17 +86,7 @@
             raise ValueError('params should be a dict, not ', type(params))
             return
 
-<<<<<<< HEAD
-        if params == {}:
-            params = {'dftb_set': '3ob-3-1', 'k_points_grid': None,
-                      'dftb_pbc': False,
-                      'dftb_optionals': [], 'geom_force_tol': 0.05,
-                      'geom_steps': 30, 'max_scc_steps': 200, 'charged': False}
-
-        self.params = params
-=======
         self.params = deepcopy(params)
->>>>>>> 690d8ade
         # resetting this to None makes sure that the calc is recreated after
         # the params are updated:
         self._calc_type = None
@@ -168,13 +158,8 @@
             else:
                 print("Phonons filename was not given, searching for any"
                       " .phonons.pkl file.")
-<<<<<<< HEAD
-                phonon_source_file = glob.glob(os.path.join(folder,
-                                                            '*.phonons.pkl'))[0]
-=======
                 phonon_source_file = glob.glob(
                     os.path.join(folder, '*.phonons.pkl'))[0]
->>>>>>> 690d8ade
             self._read_dftb_phonons(atoms, phonon_source_file)
         except IndexError:
             warnings.warn("No .phonons.pkl files found in {}."
